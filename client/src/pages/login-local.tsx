--- conflicted
+++ resolved
@@ -63,8 +63,8 @@
     // The redirect will happen automatically in the useAuth hook
   };
   
-<<<<<<< HEAD
-=======
+
+
   const handleRegister = async (e: React.FormEvent) => {
     e.preventDefault();
     setRegisterError(null);
@@ -146,7 +146,7 @@
     }
   };
   
->>>>>>> 077ee815
+
   const togglePasswordVisibility = () => {
     setShowPassword(!showPassword);
   };
@@ -249,7 +249,7 @@
                     className="w-full bg-[#69ad4c] hover:bg-[#59ad3c] text-white" 
                     disabled={loginStatus.isLoading}
                   >
-<<<<<<< HEAD
+
                     {showPassword ? (
                       <EyeOffIcon className="h-5 w-5 text-gray-400" />
                     ) : (
@@ -277,7 +277,7 @@
               </div>
             </form>
           </CardContent>
-=======
+
                     {loginStatus.isLoading ? "Signing in..." : "Sign In"}
                   </Button>
                   
@@ -443,7 +443,7 @@
               </CardContent>
             </TabsContent>
           </Tabs>
->>>>>>> 077ee815
+
         </Card>
       </div>
     </div>
